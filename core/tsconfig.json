--- conflicted
+++ resolved
@@ -1,16 +1,9 @@
 {
     "compilerOptions": {
-<<<<<<< HEAD
-        "target": "es2022",
-        "module": "es2022",
-        "lib": ["es2023", "dom"],
-        "moduleResolution": "bundler",
-=======
         "target": "ESNext",
         "module": "ESNext",
         "lib": ["ESNext", "dom"],
         "moduleResolution": "Bundler",
->>>>>>> 8084bc89
         "outDir": "./dist",
         "rootDir": "./src",
         "strict": false,
