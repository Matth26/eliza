--- conflicted
+++ resolved
@@ -2,13 +2,10 @@
 import { executeSwap } from "./actions/swap";
 import transfer from "./actions/transfer";
 import { deployToken } from "./actions/unruggable";
-<<<<<<< HEAD
 import nftAirdrop from "./actions/nftAirdrop";
 import { nftAirdropProvider } from "./providers/nftAirdropProvider";
+import transferSubdomain from "./actions/subdomain";
 
-=======
-import transferSubdomain from "./actions/subdomain";
->>>>>>> 8f4e2643
 export const PROVIDER_CONFIG = {
     AVNU_API: "https://starknet.impulse.avnu.fi/v1",
     MAX_RETRIES: 3,
@@ -27,11 +24,13 @@
 export const starknetPlugin: Plugin = {
     name: "starknet",
     description: "Starknet Plugin for Eliza",
-<<<<<<< HEAD
-    actions: [transfer, executeSwap, deployToken, nftAirdrop],
-=======
-    actions: [transfer, executeSwap, deployToken, transferSubdomain],
->>>>>>> 8f4e2643
+    actions: [
+        transfer,
+        executeSwap,
+        deployToken,
+        transferSubdomain,
+        nftAirdrop,
+    ],
     evaluators: [],
     providers: [nftAirdropProvider],
 };
